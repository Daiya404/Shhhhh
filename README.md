--- conflicted
+++ resolved
@@ -1,10 +1,6 @@
 # Tika Bot
 
-<<<<<<< HEAD
-A sassy, efficient, and powerful multi-purpose Discord bot designed for complete server management and community engagement.
-=======
 Tika is a sophisticated, multi-purpose Discord bot designed for robust server management, engaging community interaction, and intelligent, in-character AI conversation. Built on a modern, scalable architecture, Tika combines powerful administrative tools with a unique, composed personality, making her feel less like a tool and more like a true participant in the server.
->>>>>>> 502c9afa
 
 ## ✨ Key Features
 
@@ -12,52 +8,18 @@
 
 ### 🧠 AI & Interaction
 
-<<<<<<< HEAD
-Tika is not just another Discord bot. She's a high-performance assistant with a unique personality, built to handle everything a modern server needs. She is helpful and respects competent users but has little patience for mistakes or time-wasting. She combines powerful moderation and utility with deep customization, engaging games, and an AI-powered brain to create a truly all-in-one solution.
-
-## ✨ Complete Feature List
-=======
 - **Conversational AI (`/chat`, Replies):** Engage in natural, multi-turn conversations with Tika. Her personality adapts based on her relationship with a user, from hesitant with newcomers to open and witty with friends.
 - **Web Search Integration (@mention):** Ask Tika factual questions by mentioning her. She will search the web to find the answer and deliver it with her signature personality.
 - **Conversation Summarization (@mention):** Mention Tika with the word "summarize" to get a concise, in-character summary of the last 50 messages in the channel.
 - **Proactive Engagement (Opt-in):** In a configured channel, Tika can intelligently analyze the ongoing conversation and occasionally interject with her own relevant, in-character comments.
 
 ### 🛡️ Moderation Suite
->>>>>>> 502c9afa
 
 - **Word Blocker (`/blockword`):** A high-performance system to block unwanted words, with support for both global and per-user blocklists.
 - **Advanced Link Fixer:** Automatically fixes embeds for popular social media platforms (Twitter/X, Instagram, TikTok, Reddit, Pixiv). Each user can toggle this feature for themselves.
 - **Auto-Reply (`/autoreply`):** Configure custom text or media replies that trigger on specific keywords.
 - **Detention System (`/detention`):** A robust system to temporarily restrict a user's messages to a specific channel, where they must complete a task to be released.
 
-<<<<<<< HEAD
-### 🧠 AI Integration
-
-- **Context-Aware Chat:** Mention Tika (`@Tika-Alpha`) to start a conversation. She reads the recent chat history to understand the context, providing intelligent and in-character responses powered by the Gemini API.
-- **Conversation Summary:** Use `/summarize` to get a concise, AI-generated summary of the last `X` messages in a channel, perfect for catching up.
-- **Self-Learning:** Admins can provide Tika with URLs to learn about her own persona, which she integrates into her knowledge base.
-
-### 🛡️ Moderation
-
-- **Detention System:** A unique, interactive timeout. Admins can place a user in a designated `#detention` channel until they've typed a specific sentence a set number of times. Roles are automatically stripped and restored. The system is abuse-proof, preventing inescapable sentences.
-- **Word Blocker:** A highly efficient, regex-powered system to block words **globally** or on a **per-user** basis. It intelligently matches whole words, handles message edits, and works for all users (including admins).
-- **Chat Clear:** Includes a standard `/clear` command and a unique two-step prefix command (`!tika eat` / `!tika end`) to delete a specific range of messages.
-- **Copy Chapel (Starboard):** A stylish and robust starboard system. Users can react with a custom server emote to "quote" a message to a designated `#chapel` channel. The bot handles replies, live-updates the reaction count, and locks the original message content.
-
-### 🛠️ Utility & Automation
-
-- **Link Fixer:** Automatically detects broken `twitter.com` and `x.com` links and reposts them using `vxtwitter.com` to ensure embeds work correctly. Features both a global toggle for admins and a personal toggle for users.
-- **Auto-Reply:** Set up custom trigger words (`/nga`) that Tika will automatically reply to with text or images. A core feature for server lore and memes.
-- **Reminders & Timers:** A full-featured system allowing users to set personal reminders and timers with natural language (`1d 30m`). Supports repeating reminders, admin management, and user-configurable delivery (DM or channel).
-- **Twitter Feed:** Admins can set up the bot to monitor a Twitter account (via an RSS bridge) and automatically post new tweets to a designated channel.
-
-### 💖 Social & Leveling System
-
-- **XP & Levels:** Users gain XP for chatting. The system is fully customizable by admins, including XP rates and cooldowns.
-- **Pillow-Powered Rank Cards:** A beautiful, custom-generated `/rank` card that displays a user's avatar, level, rank, and a progress bar.
-- **Customizable Rank Cards:** Users can set their own custom background image and accent color for their personal rank card.
-- **Automatic Role Rewards:** Admins can configure specific roles to be automatically granted (and previous roles removed) at level milestones (10, 20, 30, etc.).
-=======
 ### 🛠️ Administration & Utility
 
 - **Powerful Clear Commands (`/clear`, `/clearsearch`, `!tika eat`):** A full suite of tools for message pruning, including bulk deletion, user-specific deletion, and targeted searching.
@@ -74,7 +36,6 @@
 - **Classic Commands (`/coinflip`, `/roll`, `/rps`):** Standard fun commands with Tika's unique personality.
 - **Server Games (`/play`):** Challenge other server members to persistent games of Tic-Tac-Toe and Connect 4.
 - **Word Chain Game:** A continuous, channel-wide word game where users build on the last letter of the previous word to score points.
->>>>>>> 502c9afa
 
 ## 🚀 Setup & Installation
 
@@ -105,93 +66,6 @@
     - `owner_email.txt`: Your personal `@gmail.com` address, for the bot to share its backup folder with.
     - `gdrive_credentials.json`: The JSON key file for your Google Cloud Service Account.
 
-<<<<<<< HEAD
-- **Tic-Tac-Toe, Connect 4, Hangman:** A suite of classic, interactive games with robust UI and state management.
-- **Resign Command:** Players can gracefully exit any active game using `/game resign`.
-- **Coinflip, Dice Roll & RPS:** Classic fun commands with sass and personality.
-- **Dynamic Embeds:** Admins can add a custom pool of GIFs/images for each fun command.
-- **GIF Toggle:** Users can disable the GIF on the `/roll` command for a compact, text-based response.
-
----
-
-## 🚀 Getting Started
-
-Follow these steps to get your own instance of Tika running.
-
-### Prerequisites
-
-- Python 3.10 or higher
-- A **Discord Bot Token**
-- A **Gemini API Key** for the AI features.
-
-### Installation
-
-1.  **Clone the repository:**
-
-    ```bash
-    git clone https://github.com/your-username/TikaBot.git
-    cd TikaBot
-    ```
-
-2.  **Install dependencies:**
-
-    ```bash
-    pip install -r requirements.txt
-    ```
-
-3.  **Create the `.env` file:**
-
-    - Create a new file in the main directory called `.env`.
-    - Add your Gemini API key to this file:
-      ```GEMINI_API_KEY="YOUR_GEMINI_API_KEY_HERE"
-
-      ```
-
-4.  **Create the `token.txt` file:**
-
-    - Create a new file in the main directory called `token.txt`.
-    - Paste **only** your Discord bot token into this file and save it.
-
-5.  **Create `assets` folder:**
-
-    - Create a folder named `assets` in the main directory.
-    - Inside `assets`, create a folder named `fonts`.
-    - Place a `.ttf` or `.otf` font file inside `assets/fonts` and ensure it is named `unisans.otf` (or update the font name in the code).
-
-6.  **Run the bot:**
-    ```bash
-    python bot.py
-    ```
-
-### Initial Server Setup
-
-After inviting the bot, an admin must configure some features for them to work:
-
-- **Detention:** Create a role named `BEHAVE` and use `/detention set-channel` to designate a channel.
-- **Copy Chapel:** Use `/chapel-admin` to set the channel, emote, and threshold.
-- **Leveling Roles:** Use `/level-admin set-level-role` to configure role rewards.
-
----
-
-## ⚖️ Required Permissions
-
-For full functionality without granting `Administrator`, Tika's role needs the following permissions:
-
-- **Manage Roles** (Detention, Custom Roles, Leveling Roles)
-- **Manage Messages** (Clear, Word Blocker, Chapel)
-- **Manage Webhooks** (Link Fixer)
-- **Read Message History** (Clear, Summarize)
-- **Send Messages** & **Embed Links**
-- **Add Reactions** (Chapel, Word Game)
-
-**Crucially, for Tika to manage roles, her role must be positioned higher than the roles she needs to assign/remove in your server's role hierarchy.**
-
----
-
-## 📜 License
-
-This project is licensed under the MIT License.
-=======
 5.  **Configure Assets:**
     In the root of the project, create an `assets` folder. Inside it, you must have:
 
@@ -206,5 +80,4 @@
 
 - Most user-facing commands are available via slash commands (`/`).
 - Administrative commands (like `/botadmin`, `/feature-manager`, etc.) are only visible to server administrators by default.
-- Use `/feature-manager` to see a list of all toggleable features and customize Tika's behavior for your server.
->>>>>>> 502c9afa
+- Use `/feature-manager` to see a list of all toggleable features and customize Tika's behavior for your server.