--- conflicted
+++ resolved
@@ -1,26 +1,12 @@
 {
   "1414334870720741520": {
     "chapel_config": {
-<<<<<<< HEAD
-      "channel_id": 1377250844709490746,
-      "emote": "\u2728",
-      "emote_text": "<:KMS:1407823046303027333>",
-      "threshold": 2
-    },
-    "leveling_config": {
-      "min_xp": 12,
-      "max_xp": 37,
-      "cooldown": 5
-    },
-    "highlights_channel_id": 1377250844709490744
-=======
       "channel_id": 1417158079673401450,
       "emote": "✨",
       "threshold": 1
     },
     "word_game_channel_id": 1414334873589514329,
     "detention_channel_id": 1414334872759046249
->>>>>>> 502c9afa
   },
   "932255513893290024": {
     "chapel_config": {
