{
<<<<<<< HEAD
  "1377250843858046986": {
    "target_role_ids": [
      1377250844180877334
    ],
    "detention_channel_id": 1400843330279047380,
    "word_game_channel_id": 1377250845338501261,
    "chapel_config": {
      "channel_id": 1377250844709490746,
      "emote": "\u2728",
      "emote_text": "<:KMS:1407823046303027333>",
      "threshold": 2
    }
  },
  "932255513893290024": {
    "detention_channel_id": 1400910784393117797
=======
  "1414334870720741520": {
    "chapel_config": {
      "channel_id": 1414334872352329746,
      "emote": "✨",
      "threshold": 1
    },
    "word_game_channel_id": 1414334873589514329
>>>>>>> a8b1af50
  }
}<|MERGE_RESOLUTION|>--- conflicted
+++ resolved
@@ -1,21 +1,4 @@
 {
-<<<<<<< HEAD
-  "1377250843858046986": {
-    "target_role_ids": [
-      1377250844180877334
-    ],
-    "detention_channel_id": 1400843330279047380,
-    "word_game_channel_id": 1377250845338501261,
-    "chapel_config": {
-      "channel_id": 1377250844709490746,
-      "emote": "\u2728",
-      "emote_text": "<:KMS:1407823046303027333>",
-      "threshold": 2
-    }
-  },
-  "932255513893290024": {
-    "detention_channel_id": 1400910784393117797
-=======
   "1414334870720741520": {
     "chapel_config": {
       "channel_id": 1414334872352329746,
@@ -23,6 +6,5 @@
       "threshold": 1
     },
     "word_game_channel_id": 1414334873589514329
->>>>>>> a8b1af50
   }
 }